--- conflicted
+++ resolved
@@ -115,15 +115,11 @@
     # If the filename ends in .erb the file will be expanded the same way web.xml.erb is; see below.
     attr_accessor :init_contents
 
-<<<<<<< HEAD
-    attr_accessor :allow_gem_home_override
-=======
-    # Ignore GEM_HOME environment variable at runtime. When false, gems in
+    # Override GEM_HOME environment variable at runtime. When false, gems in
     # GEM_HOME will be loaded in preference to those packaged within the jar
     # file. When true, only gems packaged in the jar file will be loaded.
     # Defaults to false
-    attr_accessor :ignore_gem_home
->>>>>>> 595a5d57
+    attr_accessor :override_gem_home
 
     # Extra configuration for web.xml. Controls how the dynamically-generated web.xml
     # file is generated.
@@ -182,11 +178,7 @@
       @webinf_files      = FileList[]
       @init_filename     = 'META-INF/init.rb'
       @init_contents     = ["#{@warbler_templates}/config.erb"]
-<<<<<<< HEAD
-      @allow_gem_home_override = false
-=======
-      @ignore_gem_home   = false
->>>>>>> 595a5d57
+      @override_gem_home = false
 
       before_configure
       yield self if block_given?
