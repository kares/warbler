#--
# Copyright (c) 2010-2011 Engine Yard, Inc.
# Copyright (c) 2007-2009 Sun Microsystems, Inc.
# This source code is available under the MIT license.
# See the file LICENSE.txt for details.
#++

module Warbler
  module Traits
    # The Bundler trait uses Bundler to determine gem dependencies to
    # be added to the project.
    class Bundler
      include Trait
      include PathmapHelper

      def self.detect?
        File.exist?(ENV['BUNDLE_GEMFILE'] || "Gemfile")
      end

      def self.requires?(trait)
        trait == Traits::War || trait == Traits::Jar
      end

      def before_configure
        config.bundler = true
        config.bundle_without = ["development", "test"]
      end

      def after_configure
        add_bundler_gems if config.bundler
      end

      def add_bundler_gems
	require 'bundler'
        config.gems.clear
        config.gem_dependencies = false # Bundler takes care of these
        config.bundler = {}

        bundler_specs.each do |spec|
          # Bundler HAX -- fixup bad #loaded_from attribute in fake
          # bundler gemspec from bundler/source.rb
          if spec.name == "bundler"
            full_gem_path = Pathname.new(spec.full_gem_path)
            tries = 2
            (full_gem_path = full_gem_path.dirname; tries -= 1) while tries > 0 && !full_gem_path.join('bundler.gemspec').exist?
            spec.loaded_from = full_gem_path.join('bundler.gemspec').to_s
            # RubyGems 1.8.x: @full_gem_path is cached, so we have to set it
            def spec.full_gem_path=(p); @full_gem_path = p; end
            spec.full_gem_path = full_gem_path.to_s
          end

          case spec.source
          when ::Bundler::Source::Git
            config.bundler[:git_specs] ||= []
            config.bundler[:git_specs] << spec
          when ::Bundler::Source::Path
            $stderr.puts("warning: Bundler `path' components are not currently supported.",
                         "The `#{spec.full_name}' component was not bundled.",
                         "Your application may fail to boot!")
          else
            config.gems << spec
          end
        end
        config.bundler[:gemfile]  = ::Bundler.default_gemfile
        config.bundler[:gemfile_path] = apply_pathmaps(config, relative_from_pwd(::Bundler.default_gemfile), :application)
        config.bundler[:lockfile] = ::Bundler.default_lockfile
        config.bundler[:frozen] = ::Bundler.settings[:frozen]
        path = ::Bundler.settings[:path]
        config.excludes += [path, "#{path}/**/*"] if path
        config.init_contents << "#{config.warbler_templates}/bundler.erb"
      end

      def update_archive(jar)
        add_bundler_files(jar) if config.bundler
      end

      # Add Bundler Gemfiles and git repositories to the archive.
      def add_bundler_files(jar)
        gemfile  = relative_from_pwd(config.bundler[:gemfile])
        lockfile = relative_from_pwd(config.bundler[:lockfile])
        jar.files[apply_pathmaps(config, gemfile, :application)] = config.bundler[:gemfile].to_s
        if File.exist?(lockfile)
          jar.files[apply_pathmaps(config, lockfile, :application)] = config.bundler[:lockfile].to_s
        end
        if config.bundler[:git_specs]
          pathmap = "#{config.relative_gem_path}/bundler/gems/%p"
          pathmap.sub!(%r{^/+}, '')
          config.pathmaps.git = [pathmap]
          config.bundler[:git_specs].each do |spec|
            full_gem_path = Pathname.new(spec.full_gem_path)
<<<<<<< HEAD
            if spec.groups.include?(:warbler_excluded)
              pattern = "#{full_gem_path.to_s}/*.gemspec" # #42: gemspec only to avert Bundler error
            else
              pattern = "#{full_gem_path.to_s}/**/*"
            end
            FileList[pattern].each do |src|
              f = Pathname.new(src).relative_path_from(full_gem_path).to_s
              next if config.gem_excludes && config.gem_excludes.any? {|rx| f =~ rx }
              jar.files[apply_pathmaps(config, File.join(full_gem_path.basename, f), :git)] = src
=======
 
            gem_relative_path = full_gem_path.relative_path_from(::Bundler.install_path) 
            filenames = []
            gem_relative_path.each_filename { |f| filenames << f }
            
            if filenames.empty?
              # full_gem_path has only one gem
              FileList["#{full_gem_path.to_s}/**/*"].each do |src|
                f = Pathname.new(src).relative_path_from(full_gem_path).to_s
                next if config.gem_excludes && config.gem_excludes.any? {|rx| f =~ rx }
                jar.files[jar.apply_pathmaps(config, File.join(full_gem_path.basename, f), :git)] = src
              end
            else
              gem_base_path = Pathname.new(::Bundler.install_path) + filenames.first
              FileList["#{gem_base_path.to_s}/**/*"].each do |src|
                f = Pathname.new(src).relative_path_from(gem_base_path).to_s
                jar.files[jar.apply_pathmaps(config, File.join(gem_base_path.basename, f), :git)] = src
              end
>>>>>>> 174d1f8c
            end
          end
        end
      end

      def relative_from_pwd(path)
        if path.relative?
          path
        else
          path.relative_path_from(Pathname.new(Dir.pwd)).to_s
        end
      end

      private

      def bundler_specs
	bundle_without = config.bundle_without.map {|s| s.to_sym}
	definition = ::Bundler.definition
        all = definition.specs.to_a
        requested = definition.specs_for(definition.groups - bundle_without).to_a
        excluded_git_specs = (all - requested).select {|spec| ::Bundler::Source::Git === spec.source }
        excluded_git_specs.each {|spec| spec.groups << :warbler_excluded }
        requested + excluded_git_specs
      end
    end
  end
end<|MERGE_RESOLUTION|>--- conflicted
+++ resolved
@@ -88,36 +88,26 @@
           config.pathmaps.git = [pathmap]
           config.bundler[:git_specs].each do |spec|
             full_gem_path = Pathname.new(spec.full_gem_path)
-<<<<<<< HEAD
+            
+            gem_relative_path = full_gem_path.relative_path_from(::Bundler.install_path) 
+            filenames = []
+            gem_relative_path.each_filename { |f| filenames << f }
+
+            exclude_gems = true
+            unless filenames.empty?
+              full_gem_path = Pathname.new(::Bundler.install_path) + filenames.first
+            end
+
             if spec.groups.include?(:warbler_excluded)
-              pattern = "#{full_gem_path.to_s}/*.gemspec" # #42: gemspec only to avert Bundler error
+              pattern = "#{full_gem_path.to_s}/**/#{spec.name}.gemspec" # #42: gemspec only to avert Bundler error
             else
               pattern = "#{full_gem_path.to_s}/**/*"
             end
+
             FileList[pattern].each do |src|
               f = Pathname.new(src).relative_path_from(full_gem_path).to_s
-              next if config.gem_excludes && config.gem_excludes.any? {|rx| f =~ rx }
+              next if exclude_gems && config.gem_excludes && config.gem_excludes.any? {|rx| f =~ rx }
               jar.files[apply_pathmaps(config, File.join(full_gem_path.basename, f), :git)] = src
-=======
- 
-            gem_relative_path = full_gem_path.relative_path_from(::Bundler.install_path) 
-            filenames = []
-            gem_relative_path.each_filename { |f| filenames << f }
-            
-            if filenames.empty?
-              # full_gem_path has only one gem
-              FileList["#{full_gem_path.to_s}/**/*"].each do |src|
-                f = Pathname.new(src).relative_path_from(full_gem_path).to_s
-                next if config.gem_excludes && config.gem_excludes.any? {|rx| f =~ rx }
-                jar.files[jar.apply_pathmaps(config, File.join(full_gem_path.basename, f), :git)] = src
-              end
-            else
-              gem_base_path = Pathname.new(::Bundler.install_path) + filenames.first
-              FileList["#{gem_base_path.to_s}/**/*"].each do |src|
-                f = Pathname.new(src).relative_path_from(gem_base_path).to_s
-                jar.files[jar.apply_pathmaps(config, File.join(gem_base_path.basename, f), :git)] = src
-              end
->>>>>>> 174d1f8c
             end
           end
         end
