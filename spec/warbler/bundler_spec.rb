--- conflicted
+++ resolved
@@ -70,11 +70,7 @@
 
       it "works with :git entries in Gemfiles" do
         File.open("Gemfile", "w") {|f| f << "gem 'tester', :git => '#{@gem_dir}'\n"}
-<<<<<<< HEAD
-        `#{RUBY_EXE} -S bundle install --local`
-=======
-        bundle_install '--local'
->>>>>>> e58307e0
+        bundle_install '--local'
         jar.apply(config)
         file_list(%r{WEB-INF/gems/bundler/gems/tester[^/]*/lib/tester/version\.rb}).should_not be_empty
         file_list(%r{WEB-INF/gems/bundler/gems/tester[^/]*/tester.gemspec}).should_not be_empty
@@ -82,11 +78,7 @@
 
       it "bundles only the gemspec for :git entries that are excluded" do
         File.open("Gemfile", "w") {|f| f << "gem 'rake'\ngroup :test do\ngem 'tester', :git => '#{@gem_dir}'\nend\n"}
-<<<<<<< HEAD
-        `#{RUBY_EXE} -S bundle install --local`
-=======
-        bundle_install '--local'
->>>>>>> e58307e0
+        bundle_install '--local'
         jar.apply(config)
         file_list(%r{WEB-INF/gems/bundler/gems/tester[^/]*/lib/tester/version\.rb}).should be_empty
         file_list(%r{WEB-INF/gems/bundler/gems/tester[^/]*/tester.gemspec}).should_not be_empty
@@ -94,11 +86,7 @@
 
       it "does not work with :path entries in Gemfiles" do
         File.open("Gemfile", "w") {|f| f << "gem 'tester', :path => '#{@gem_dir}'\n"}
-<<<<<<< HEAD
-        `#{RUBY_EXE} -S bundle install --local`
-=======
-        bundle_install '--local'
->>>>>>> e58307e0
+        bundle_install '--local'
         silence { jar.apply(config) }
         file_list(%r{tester}).should be_empty
       end
@@ -142,11 +130,7 @@
 
       it "works with :git entries in Gemfiles" do
         File.open("Gemfile", "w") {|f| f << "gem 'tester', :git => '#{@gem_dir}'\n"}
-<<<<<<< HEAD
-        `#{RUBY_EXE} -S bundle install --local`
-=======
-        bundle_install '--local'
->>>>>>> e58307e0
+        bundle_install '--local'
         jar.apply(config)
         file_list(%r{^bundler/gems/tester[^/]*/lib/tester/version\.rb}).should_not be_empty
         file_list(%r{^bundler/gems/tester[^/]*/tester.gemspec}).should_not be_empty
@@ -212,24 +196,10 @@
 
       it "can run commands in the generated warfile" do
         jar.create('foo.war')
-<<<<<<< HEAD
         stdin, stdout, stderr, wait_thr = Open3.popen3('java -jar foo.war -S rake test_task')
         wait_thr.value.success?.should be(true)
         stderr.readlines.join.should eq("")
         stdout.readlines.join.should eq("success\n")
-=======
-        if RUBY_VERSION >= '1.9'
-          stdin, stdout, stderr, wait_thr = Open3.popen3('java -jar foo.war -S rake test_task')
-          wait_thr.value.success?.should be(true)
-
-          # TODO need to update rake or we'll get an warning in stderr
-          # stderr.readlines.join.should eq("")
-          stdout.readlines.join.should include("success\n")
-        else
-          `java -jar foo.war -S rake -T`
-          $?.exitstatus.should == 0
-        end
->>>>>>> e58307e0
       end
     end
   end
