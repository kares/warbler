--- conflicted
+++ resolved
@@ -6,14 +6,10 @@
 
 require 'rake'
 require 'rake/testtask'
-<<<<<<< HEAD
-require 'rdoc/task'
-=======
 begin
   require 'rdoc/task'
 rescue LoadError
   require 'rake/rdoctask'
 end
->>>>>>> 509b71cf
 
 #require 'tasks/rails'