--- conflicted
+++ resolved
@@ -105,11 +105,8 @@
           Gem::Specification.new do |gem|
             gem.name = "#{gem_name}"
             gem.version = '1.0'
-<<<<<<< HEAD
-=======
             gem.authors = ['John Doe']
             gem.summary = "Gem for testing"
->>>>>>> e58307e0
             gem.platform = Gem::Platform::RUBY
             gem.files = `git ls-files`.split("\n")
             gem.add_runtime_dependency 'rake', [">= 10.4.2"]
