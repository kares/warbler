/**
 * Copyright (c) 2010-2012 Engine Yard, Inc.
 * Copyright (c) 2007-2009 Sun Microsystems, Inc.
 * This source code is available under the MIT license.
 * See the file LICENSE.txt for details.
 */

import java.io.File;
import java.io.FileOutputStream;
import java.io.InputStream;
import java.lang.reflect.InvocationTargetException;
import java.lang.reflect.Method;
import java.net.URI;
import java.net.URISyntaxException;
import java.net.URL;
import java.net.URLClassLoader;
import java.util.ArrayList;
import java.util.Arrays;
import java.util.Enumeration;
import java.util.HashMap;
import java.util.List;
import java.util.Map;
import java.util.jar.JarEntry;
import java.util.jar.JarFile;

public class JarMain implements Runnable {
    
    static final String MAIN = "/" + JarMain.class.getName().replace('.', '/') + ".class";

    final boolean debug = isDebug();
    
    protected final String[] args;
    protected final String archive;
    private final String path;
    
    protected File extractRoot;

    JarMain(String[] args) {
        this.args = args;
        URL mainClass = getClass().getResource(MAIN);
        try {
            this.path = mainClass.toURI().getSchemeSpecificPart();
        } 
        catch (URISyntaxException e) {
            throw new RuntimeException(e);
        }
        archive = this.path.replace("!" + MAIN, "").replace("file:", "");
        
        Runtime.getRuntime().addShutdownHook(new Thread(this));
    }
    
    protected URL[] extractArchive() throws Exception {
        final JarFile jarFile = new JarFile(archive);
        try {
            Map<String, JarEntry> jarNames = new HashMap<String, JarEntry>();
            for (Enumeration<JarEntry> e = jarFile.entries(); e.hasMoreElements(); ) {
                JarEntry entry = e.nextElement();
                String extractPath = getExtractEntryPath(entry);
                if ( extractPath != null ) jarNames.put(extractPath, entry);
            }

            extractRoot = File.createTempFile("jruby", "extract");
            extractRoot.delete(); extractRoot.mkdirs();

            final List<URL> urls = new ArrayList<URL>();
            for (Map.Entry<String, JarEntry> e : jarNames.entrySet()) {
                URL entryURL = extractEntry(e.getValue(), e.getKey());
                if (entryURL != null) urls.add( entryURL );
            }
            return (URL[]) urls.toArray(new URL[urls.size()]);
        }
        finally {
            jarFile.close();
        }
    }

    protected String getExtractEntryPath(final JarEntry entry) {
        final String name = entry.getName();
        if ( name.startsWith("META-INF/lib") && name.endsWith(".jar") ) {
            return name.substring(name.lastIndexOf("/") + 1);
        }
        return null; // do not extract entry
    }
    
    protected URL extractEntry(final JarEntry entry, final String path) throws Exception {
        final File file = new File(extractRoot, path);
        if ( entry.isDirectory() ) {
            file.mkdirs(); 
            return null;
        }
        final String entryPath = entryPath(entry.getName());
        final InputStream entryStream;
        try {
            entryStream = new URI("jar", entryPath, null).toURL().openStream();
        } 
        catch (IllegalArgumentException e) {
            // TODO gems '%' file name "encoding" ?!
            debug("failed to open jar:" + entryPath + " skipping entry: " + entry.getName(), e);
            return null;
        }
        final File parent = file.getParentFile();
        if ( parent != null ) parent.mkdirs();
        FileOutputStream outStream = new FileOutputStream(file);
        final byte[] buf = new byte[65536];
        try {
            int bytesRead = 0;
            while ((bytesRead = entryStream.read(buf)) != -1) {
                outStream.write(buf, 0, bytesRead);
            }
        } 
        finally {
            entryStream.close();
            outStream.close();
            file.deleteOnExit();
        }
        if (false) debug(entry.getName() + " extracted to " + file.getPath());
        return file.toURI().toURL();
    }

    protected String entryPath(String name) {
        if ( ! name.startsWith("/") ) name = "/" + name;
        return path.replace(MAIN, name);
    }

    protected Object newScriptingContainer(final URL[] jars) throws Exception {
        System.setProperty("org.jruby.embed.class.path", "");
        ClassLoader loader = new URLClassLoader(jars);
        Class scriptingContainerClass = Class.forName("org.jruby.embed.ScriptingContainer", true, loader);
        Object scriptingContainer = scriptingContainerClass.newInstance();
        debug("scripting container class loader urls: " + Arrays.toString(jars));
        invokeMethod(scriptingContainer, "setArgv", (Object) args);
        invokeMethod(scriptingContainer, "setClassLoader", new Class[] { ClassLoader.class }, loader);
        return scriptingContainer;
    }
    
    protected int launchJRuby(final URL[] jars) throws Exception {
        final Object scriptingContainer = newScriptingContainer(jars);
        debug("invoking " + archive + " with: " + Arrays.deepToString(args));
        Object outcome = invokeMethod(scriptingContainer, "runScriptlet", launchScript());
        return ( outcome instanceof Number ) ? ( (Number) outcome ).intValue() : 0;
    }

    protected String launchScript() {
        return 
        "begin\n" +
        "  require 'META-INF/init.rb'\n" +
        "  require 'META-INF/main.rb'\n" +
        "  0\n" +
        "rescue SystemExit => e\n" +
        "  e.status\n" +
        "end";
    }
    
    protected int start() throws Exception {
        final URL[] jars = extractArchive();
        return launchJRuby(jars);
    }

    protected void debug(String msg) {
        debug(msg, null);
    }

    protected void debug(String msg, Throwable t) {
        if (debug) System.out.println(msg);
        if (debug && t != null) t.printStackTrace(System.out);
    }
    
    protected void delete(File f) {
        if (f.isDirectory()) {
            File[] children = f.listFiles();
            for (int i = 0; i < children.length; i++) {
                delete(children[i]);
            }
        }
        f.delete();
    }
    
    public void run() {
        if ( extractRoot != null ) delete(extractRoot);
    }

    public static void main(String[] args) {
        doStart(new JarMain(args));
    }

    protected static void doStart(final JarMain main) {
        try {
<<<<<<< HEAD
            int exit = new JarMain(args).start();
            if(isSystemExitEnabled()) System.exit(exit);
        } catch (Exception e) {
=======
            System.exit( main.start() );
        }
        catch (Exception e) {
            System.err.println("error: " + e.toString());
>>>>>>> 509b71cf
            Throwable t = e;
            while (t.getCause() != null && t.getCause() != t) {
                t = t.getCause();
            }
            if (isDebug()) {
                t.printStackTrace();
            }
            System.exit(1);
        }
    }
    
    protected static Object invokeMethod(final Object self, final String name, final Object... args) 
        throws NoSuchMethodException, IllegalAccessException, Exception {
        
        final Class[] signature = new Class[args.length];
        for ( int i = 0; i < args.length; i++ ) signature[i] = args[i].getClass();
        return invokeMethod(self, name, signature, args);
    }

    protected static Object invokeMethod(final Object self, final String name, final Class[] signature, final Object... args) 
        throws NoSuchMethodException, IllegalAccessException, Exception {
        Method method = self.getClass().getDeclaredMethod(name, signature);
        try {
            return method.invoke(self, args);
        }
        catch (InvocationTargetException e) {
            Throwable target = e.getTargetException();
            if (target instanceof Exception) {
                throw (Exception) target;
            }
            throw e;
        }
    }
    
    static boolean isDebug() {
        return Boolean.getBoolean("warbler.debug");
    }
<<<<<<< HEAD

    /**
     * if warbler.skip_system_exit system property is defined, we will not
     * call System.exit in the normal flow. System.exit can cause problems
     * for wrappers like procrun
     */
    private static boolean isSystemExitEnabled(){
        return System.getProperty("warbler.skip_system_exit") == null; //omission enables System.exit use
    }
=======
    
>>>>>>> 509b71cf
}<|MERGE_RESOLUTION|>--- conflicted
+++ resolved
@@ -185,16 +185,10 @@
 
     protected static void doStart(final JarMain main) {
         try {
-<<<<<<< HEAD
             int exit = new JarMain(args).start();
             if(isSystemExitEnabled()) System.exit(exit);
         } catch (Exception e) {
-=======
-            System.exit( main.start() );
-        }
-        catch (Exception e) {
             System.err.println("error: " + e.toString());
->>>>>>> 509b71cf
             Throwable t = e;
             while (t.getCause() != null && t.getCause() != t) {
                 t = t.getCause();
@@ -232,7 +226,6 @@
     static boolean isDebug() {
         return Boolean.getBoolean("warbler.debug");
     }
-<<<<<<< HEAD
 
     /**
      * if warbler.skip_system_exit system property is defined, we will not
@@ -242,7 +235,5 @@
     private static boolean isSystemExitEnabled(){
         return System.getProperty("warbler.skip_system_exit") == null; //omission enables System.exit use
     }
-=======
-    
->>>>>>> 509b71cf
+
 }